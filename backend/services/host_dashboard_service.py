"""
This class is dedicated to providing summary statistics for the host dashboard.
"""
from fastapi import Depends
from sqlalchemy import and_, select, func
from sqlalchemy.orm import Session, joinedload
from datetime import datetime

from ..entities import EventEntity, TicketEntity, GuestEntity, TicketReceiptEntity
from ..database import db_session

class HostDashboardService:
    def __init__(self, session: Session = Depends(db_session)):
        self._session = session

    def get_dashboard_stats(self, host_id: int, start_date_str: str, end_date_str: str) -> dict:
        start_date = datetime.strptime(start_date_str, "%Y-%m-%d")
        end_date = datetime.strptime(end_date_str, "%Y-%m-%d")

        stats = self._session.execute(
            select(
                func.count(EventEntity.id).label("events_count"),
                func.sum(TicketEntity.tickets_sold).label("tickets_sold_count"),
                (func.sum(TicketEntity.price * TicketEntity.tickets_sold)).label("revenue")
            ).select_from(EventEntity)
            .join(EventEntity.tickets)
            .where(
                and_(
                    EventEntity.host_id == host_id,
                    EventEntity.start >= start_date,
                    EventEntity.start <= end_date,
                )
            )
        ).one()

        guests_attended_count = self._get_guests_attended_count(host_id, start_date, end_date)
        top_events = self._get_top_events(host_id, start_date, end_date)
        upcoming_events = self._get_upcoming_events(host_id)

        return {
            "events_count": stats.events_count,
            "guests_attended": guests_attended_count,
            "tickets_sold": stats.tickets_sold_count,
            "revenue": str(stats.revenue),
            "top_events": top_events,
            "upcoming_events": upcoming_events,
            "start_date": start_date.strftime("%m/%d/%Y"),
            "end_date": end_date.strftime("%m/%d/%Y"),
        }

    def _get_guests_attended_count(self, host_id: int, start_date: datetime, end_date: datetime) -> int:
        guests_attended_count = self._session.execute(
            select(func.count())
            .select_from(GuestEntity)
            .join(EventEntity, GuestEntity.event_id == EventEntity.id)
            .where(
                and_(
                    EventEntity.host_id == host_id,
                    EventEntity.start >= start_date,
                    EventEntity.start <= end_date,
                    GuestEntity.scan_timestamp.isnot(None),
                )
            )
        ).scalar_one()
        return guests_attended_count
    
    def _get_top_events(self, host_id: int, start_date: datetime, end_date: datetime, limit: int = 3) -> list[dict]:
        events = self._session.execute(
            select(EventEntity.id, EventEntity.name, func.sum(TicketEntity.tickets_sold).label("tickets_sold"))
            .join(EventEntity.tickets)
            .group_by(EventEntity.id)
            .where(
                and_(
                    EventEntity.host_id == host_id,
                    EventEntity.start >= start_date,
                    EventEntity.start <= end_date,
                )
            )
            .order_by(func.sum(TicketEntity.tickets_sold).desc())
            .limit(limit)
        ).all()

        return [
            {
                "id": event.id,
                "name": event.name,
                "tickets_sold": event.tickets_sold,
            }
            for event in events
        ]
        
    def _get_upcoming_events(self, host_id: int, limit: int = 5) -> list[dict]:
        events = self._session.execute(
            select(EventEntity)
            .options(joinedload(EventEntity.tickets))  # Load tickets relationship
            .filter(EventEntity.host_id == host_id, EventEntity.start > datetime.now())
            .order_by(EventEntity.start.asc())
            .limit(limit)
        ).scalars().all()

        return [
            {
                "id": event.id,
                "name": event.name,
                "start": event.start.strftime("%m/%d/%Y"),
                "location": event.location,
                "tickets_sold": sum(ticket.tickets_sold for ticket in event.tickets),  # Aggregate tickets_sold directly
            }
            for event in events
        ]

    def get_event_tickets_sold(self, event_id: int) -> int:
        result = self._session.execute(
            select(func.sum(TicketEntity.tickets_sold)).filter_by(event_id=event_id)
        )
        return result.scalar_one_or_none() or 0
        
    def get_revenue_and_ticket_count_year_chart_data(
        self, host_id: int, year: int
    ) -> dict:
        """
        Get the revenue data and total ticket receipts count for a host for a given year.

        Args:
            host_id (int): The ID of the host for which to retrieve the data.
            year (int): The year to retrieve the data for.

        Returns:
            dict: A dictionary containing the revenue data and total ticket receipts count for the year.
        """
        event_ids_for_host = (
            self._session.query(EventEntity.id)
            .filter(EventEntity.host_id == host_id)
            .subquery()
        )

        query = (
            self._session.query(
                func.extract("month", TicketReceiptEntity.created_at).label("month"),
                func.sum(TicketReceiptEntity.total_price).label("total_revenue"),
                func.count(TicketReceiptEntity.id).label("total_tickets"),
            )
            .filter(
<<<<<<< HEAD
                    TicketReceiptEntity.event_id.in_(select(event_ids_for_host)),
                    func.extract("year", TicketReceiptEntity.created_at) == year,
                )
=======
                TicketReceiptEntity.event_id.in_(event_ids_for_host),
                func.extract("year", TicketReceiptEntity.created_at) == year,
            )
>>>>>>> 39637619
            .group_by("month")
        )

        result_data = {
            month: {"total_revenue": 0, "total_tickets": 0} for month in range(1, 13)
        }
        for month, total_revenue, total_tickets in query:
            result_data[month]["total_revenue"] = float(total_revenue)
            result_data[month]["total_tickets"] = total_tickets

        return result_data<|MERGE_RESOLUTION|>--- conflicted
+++ resolved
@@ -141,15 +141,9 @@
                 func.count(TicketReceiptEntity.id).label("total_tickets"),
             )
             .filter(
-<<<<<<< HEAD
                     TicketReceiptEntity.event_id.in_(select(event_ids_for_host)),
                     func.extract("year", TicketReceiptEntity.created_at) == year,
-                )
-=======
-                TicketReceiptEntity.event_id.in_(event_ids_for_host),
-                func.extract("year", TicketReceiptEntity.created_at) == year,
             )
->>>>>>> 39637619
             .group_by("month")
         )
 
